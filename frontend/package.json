{
  "name": "frontend",
  "private": true,
  "version": "0.0.0",
  "type": "module",
  "scripts": {
    "dev": "vite",
    "build": "tsc -b && vite build",
    "lint": "eslint .",
    "preview": "vite preview"
  },
  "dependencies": {
    "@reduxjs/toolkit": "^2.6.1",
    "autoprefixer": "^10.4.21",
    "axios": "^1.8.4",
<<<<<<< HEAD
    "framer-motion": "^12.6.0",
    "lucide-react": "^0.484.0",
=======
    "idb": "^8.0.2",
>>>>>>> aeda36f7
    "react": "^19.0.0",
    "react-dom": "^19.0.0",
    "react-icons": "^5.5.0",
    "react-redux": "^9.2.0",
    "react-router-dom": "^7.4.0",
    "redux": "^5.0.1",
    "redux-persist": "^6.0.0"
  },
  "devDependencies": {
    "@eslint/js": "^9.21.0",
    "@types/node": "^22.13.13",
    "@types/react": "^19.0.10",
    "@types/react-dom": "^19.0.4",
    "@vitejs/plugin-react-swc": "^3.8.0",
    "eslint": "^9.21.0",
    "eslint-plugin-react-hooks": "^5.1.0",
    "eslint-plugin-react-refresh": "^0.4.19",
    "globals": "^15.15.0",
    "tailwindcss": "^3.4.17",
    "typescript": "~5.7.2",
    "typescript-eslint": "^8.24.1",
    "vite": "^6.2.0"
  }
}<|MERGE_RESOLUTION|>--- conflicted
+++ resolved
@@ -13,12 +13,9 @@
     "@reduxjs/toolkit": "^2.6.1",
     "autoprefixer": "^10.4.21",
     "axios": "^1.8.4",
-<<<<<<< HEAD
     "framer-motion": "^12.6.0",
     "lucide-react": "^0.484.0",
-=======
     "idb": "^8.0.2",
->>>>>>> aeda36f7
     "react": "^19.0.0",
     "react-dom": "^19.0.0",
     "react-icons": "^5.5.0",
