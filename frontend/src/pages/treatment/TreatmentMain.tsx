import React, { useEffect, useState } from "react";
<<<<<<< HEAD
import TreatmentHeader from "@/pages/treatment/layout/TreatmentHeader";
import TreatmentSidebar from "@/pages/treatment/layout/TreatmentSidebar";
import RecordDetail from "@/pages/treatment/history/RecordDetail";
import TreatmentForm from "@/pages/treatment/form/TreatmentForm";
=======
import { Treatment, TreatmentState, TreatmentResponse } from "@/interfaces/treatment";
import TreatmentHeader from "@/pages/treatment/TreatmentHeader";
import TreatmentForm from "@/pages/treatment/TreatmentForm";
import TreatmentSidebar from "@/pages/treatment/TreatmentSidebar";
// import TreatmentHistory from "@/pages/treatment/TreatmentHistory";
>>>>>>> aeda36f7
import { getTreatments } from "@/services/treatmentService";
import { ApiResponse, ResponseStatus } from "@/types";
import { Treatment, TreatmentState, TreatmentResponse, Doctor, BlockChainRecord } from '@/interfaces';
import { getDoctors } from '@/services/doctorService';
import TreatmentHistoryList from "@/pages/treatment/history/TreatmentHistoryList";


/**
 * @module TreatmentMain
 * @file TreatmentMain.tsx
 * @author haelim
 * @date 2025-03-26
 * @description 진단 페이지의 메인 컴포넌트입니다.  
 *              
 * ===========================================================
 * DATE              AUTHOR             NOTE
 * -----------------------------------------------------------
 * 2025-03-26        haelim           최초 생성
 */


/**
 * 진단 페이지의 메인 컴포넌트 
 */
const TreatmentMain: React.FC = () => {
  const [treatments, setTreatments] = useState<Treatment[]>([]);
  const [selectedPetIndex, setSelectedPetIndex] = useState(0);
  const [isFormVisible, setIsFormVisible] = useState(false);
  const [doctors, setDoctors] = useState<Doctor[]>([]);
  const [selectedRecordIndex, setSelectedRecordIndex] = useState(0);

  /**
   * Sample blockchain records for demonstration purposes.
   * @type {BlockChainRecord[]}
   */
  const records: BlockChainRecord[] = [
    {
      diagnosis: "감기",
      treatments: {
        examinations: [
          { key: "혈액 검사", value: "백혈구 수치 확인" },
          { key: "X-ray", value: "폐 상태 확인" }
        ],
        medications: [
          { key: "타이레놀", value: "3" },
          { key: "항생제", value: "2" }
        ],
        vaccinations: [
          { key: "독감 예방 접종", value: "1" }
        ]
      },
      doctorName: "김의사",
      notes: "휴식과 수분 섭취 권장",
      hospitalAddress: "hospital:0xexampleaddress",
      hospitalName: "서울 중앙 병원",
      createdAt: "2025.03.26",
      isDeleted: false,
      pictures: [
        "https://example.com/image1.jpg",
        "https://example.com/image2.jpg"
      ]
    }
  ];

  /**
   * Fetches the list of doctors from the API and updates state.
   */
  useEffect(() => {
    const fetchData = async () => {
      const response: ApiResponse<Doctor[]> = await getDoctors();
      if (response.status === ResponseStatus.SUCCESS && response.data) {
        setDoctors(response.data);
      }
    };
    fetchData();
  }, []);

  /**
   * Fetches available treatments from the API and updates state.
   */
  useEffect(() => {
    const fetchData = async () => {
      const response: ApiResponse<TreatmentResponse> = await getTreatments({ expired: true, petId: "", state: "" });
      if (response.status === ResponseStatus.SUCCESS && response.data?.treatments) {
        setTreatments(response.data.treatments);
      }
    };
    fetchData();
  }, []);

  /**
   * Returns the appropriate badge color for a given treatment state.
   * @param {TreatmentState} state - The state of the treatment.
   * @returns {string} The corresponding badge color class.
   */
  const getStateBadgeColor = (state: TreatmentState): string => {
    switch (state) {
      case TreatmentState.IN_PROGRESS:
        return "text-primary-500 border border-primary-500";
      case TreatmentState.WAITING:
        return "text-secondary-300 border border-secondary-300";
      case TreatmentState.COMPLETED:
        return "bg-gray-200 text-gray-700 border border-gray-400";
      default:
        return "bg-gray-200 text-gray-700 border border-gray-400";
    }
  };

  /**
   * 현재 진료기록의 상태에 따라 필요한 CSS 요소를 반환합니다.
   * @param {TreatmentState} state - 진료 상태 enum
   * @returns {string} state 상태에 따른 CSS 태그 
   */
  const getStateColor = (state: TreatmentState): string => {
    switch (state) {
      case TreatmentState.IN_PROGRESS:
        return "bg-primary-50 border-primary-500 hover:bg-primary-100";
      case TreatmentState.WAITING:
        return "bg-secondary-50 border-secondary-300 hover:bg-secondary-100";
      case TreatmentState.COMPLETED:
        return "bg-gray-50 border border-gray-200";
      default:
        return "bg-gray-50 text-gray-700 border-gray-200";
    }
  };

  /**
   * 현재 진료기록의 상태에 따라 필요한 CSS 요소를 반환합니다.
   * @param {TreatmentState} state - 진료 상태 enum
   * @returns {string} state 상태에 따른 CSS 태그 
   */
  const handleSaveTreatment = (): void => {
    setIsFormVisible(true);
  };

  
  /**
   * 반료동물의 의료 기록 입력을 위한한 폼을 열고 닫고의 동작을 수행합니다. 
   */
  const onSelected = (): void => {
    setIsFormVisible((before) => !before);
  };

  return (
    <div className="w-full py-5 px-4 mx-auto sm:px-6 lg:px-8 flex">
      {/* 사이드바 */}
      <TreatmentSidebar
        treatments={treatments}
        getStateBadgeColor={getStateBadgeColor}
        getStateColor={getStateColor}
        selectedPetIndex={selectedPetIndex}
        setSelectedPetIndex={setSelectedPetIndex}
      />
      
      {/* 메인 */}
      <div className="flex flex-1 gap-5">
        <div className="flex flex-col flex-1">
          <TreatmentHeader
            treatment={treatments[selectedPetIndex] ?? null}
            getStateBadgeColor={getStateBadgeColor}
            isFormVisible={isFormVisible}
            onSelected={onSelected}
          />

          {isFormVisible ? (
            <TreatmentHistoryList records={records} setSelectedRecordIndex={setSelectedRecordIndex} />
          ) : (
            <TreatmentForm doctors={doctors} onSave={handleSaveTreatment} />
          )}
        </div>

        {isFormVisible && (<RecordDetail record={records[selectedRecordIndex]} />)}
      </div>
    </div>
  );
};

export default TreatmentMain;<|MERGE_RESOLUTION|>--- conflicted
+++ resolved
@@ -1,22 +1,13 @@
 import React, { useEffect, useState } from "react";
-<<<<<<< HEAD
 import TreatmentHeader from "@/pages/treatment/layout/TreatmentHeader";
 import TreatmentSidebar from "@/pages/treatment/layout/TreatmentSidebar";
 import RecordDetail from "@/pages/treatment/history/RecordDetail";
 import TreatmentForm from "@/pages/treatment/form/TreatmentForm";
-=======
-import { Treatment, TreatmentState, TreatmentResponse } from "@/interfaces/treatment";
-import TreatmentHeader from "@/pages/treatment/TreatmentHeader";
-import TreatmentForm from "@/pages/treatment/TreatmentForm";
-import TreatmentSidebar from "@/pages/treatment/TreatmentSidebar";
-// import TreatmentHistory from "@/pages/treatment/TreatmentHistory";
->>>>>>> aeda36f7
 import { getTreatments } from "@/services/treatmentService";
 import { ApiResponse, ResponseStatus } from "@/types";
 import { Treatment, TreatmentState, TreatmentResponse, Doctor, BlockChainRecord } from '@/interfaces';
 import { getDoctors } from '@/services/doctorService';
 import TreatmentHistoryList from "@/pages/treatment/history/TreatmentHistoryList";
-
 
 /**
  * @module TreatmentMain
@@ -43,7 +34,7 @@
   const [selectedRecordIndex, setSelectedRecordIndex] = useState(0);
 
   /**
-   * Sample blockchain records for demonstration purposes.
+   * 샘플 데이터 
    * @type {BlockChainRecord[]}
    */
   const records: BlockChainRecord[] = [
@@ -76,7 +67,7 @@
   ];
 
   /**
-   * Fetches the list of doctors from the API and updates state.
+   * 병원에 등록된 의사를 조회합니다. 
    */
   useEffect(() => {
     const fetchData = async () => {
@@ -89,11 +80,11 @@
   }, []);
 
   /**
-   * Fetches available treatments from the API and updates state.
+   * 진료중인 동물 목록을 조회합니다. 
    */
   useEffect(() => {
     const fetchData = async () => {
-      const response: ApiResponse<TreatmentResponse> = await getTreatments({ expired: true, petId: "", state: "" });
+      const response: ApiResponse<TreatmentResponse> = await getTreatments({ expired: "", petId: "", state: "" });
       if (response.status === ResponseStatus.SUCCESS && response.data?.treatments) {
         setTreatments(response.data.treatments);
       }
@@ -102,9 +93,9 @@
   }, []);
 
   /**
-   * Returns the appropriate badge color for a given treatment state.
-   * @param {TreatmentState} state - The state of the treatment.
-   * @returns {string} The corresponding badge color class.
+   * 동물 상태에 따라 화면에 보여줄 스타일을 반환합니다.
+   * @param {TreatmentState} state - 진료 상태 enum
+   * @returns {string} 진료 상태에 따른 tailwind class
    */
   const getStateBadgeColor = (state: TreatmentState): string => {
     switch (state) {
