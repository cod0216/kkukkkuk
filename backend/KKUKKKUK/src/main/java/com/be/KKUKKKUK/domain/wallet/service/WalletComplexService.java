package com.be.KKUKKKUK.domain.wallet.service;

import com.be.KKUKKKUK.domain.breed.entity.Breed;
import com.be.KKUKKKUK.domain.breed.service.BreedService;
import com.be.KKUKKKUK.domain.owner.dto.response.OwnerShortInfoResponse;
import com.be.KKUKKKUK.domain.owner.entity.Owner;
import com.be.KKUKKKUK.domain.owner.service.OwnerService;
import com.be.KKUKKKUK.domain.pet.dto.request.PetRegisterRequest;
import com.be.KKUKKKUK.domain.pet.dto.response.PetInfoResponse;
import com.be.KKUKKKUK.domain.pet.entity.Pet;
import com.be.KKUKKKUK.domain.pet.service.PetComplexService;
import com.be.KKUKKKUK.domain.pet.service.PetService;
import com.be.KKUKKKUK.domain.s3.service.S3Service;
import com.be.KKUKKKUK.domain.wallet.dto.mapper.WalletMapper;
import com.be.KKUKKKUK.domain.wallet.dto.request.WalletRegisterRequest;
import com.be.KKUKKKUK.domain.wallet.dto.request.WalletUpdateRequest;
import com.be.KKUKKKUK.domain.wallet.dto.response.WalletInfoResponse;
import com.be.KKUKKKUK.domain.wallet.dto.response.WalletShortInfoResponse;
import com.be.KKUKKKUK.domain.wallet.entity.Wallet;
import com.be.KKUKKKUK.domain.walletowner.service.WalletOwnerService;
import com.be.KKUKKKUK.global.enumeration.RelatedType;
import com.be.KKUKKKUK.global.exception.ApiException;
import lombok.RequiredArgsConstructor;
import org.springframework.stereotype.Service;
import org.springframework.transaction.annotation.Transactional;
import java.util.List;
import java.util.Objects;

/**
 * packageName    : com.be.KKUKKKUK.domain.wallet.service<br>
 * fileName       : WalletComplexService.java<br>
 * author         : haelim<br>
 * date           : 2025-03-20<br>
 * description    : Wallet entity 에 대한 상위 레벨의 service 클래스입니다.<br>
 *                  WalletService, PetService, OwnerService 등 하위 모듈 Service 를 통해
 *                  복잡한 비즈니스 로직을 수행합니다.
 * ===========================================================<br>
 * DATE              AUTHOR             NOTE<br>
 * -----------------------------------------------------------<br>
 * 25.03.20          haelim           최초 생성<br>
 * 25.03.28          haelim           지갑 여러 개 관리, WalletOwnerService 추가 <br>
 */

@Service
@Transactional
@RequiredArgsConstructor
public class WalletComplexService {
    private final S3Service s3Service;
    private final PetService petService;
    private final OwnerService ownerService;
    private final BreedService breedService;
    private final WalletService walletService;
    private final WalletOwnerService walletOwnerService;

    private final WalletMapper walletMapper;

    /**
     * 특정 지갑에 반려동물을 신규로 등록합니다.
     * @param ownerId 로그인한 사용자 ID
     * @param request 반려동물 신규 등록 요청
     * @return 등록된 반려동물 정보
     */
    public PetInfoResponse registerPet(Integer ownerId, Integer walletId, PetRegisterRequest request) {
        // 1. 반려동물 entity 객체 생성
        Pet pet = request.toPetEntity();

        // 2. 등록할 지갑 찾기
        Wallet wallet = walletOwnerService.findWalletOwner(ownerId, walletId).getWallet();

        // 3. 지갑과 반려동물 연결
        pet.setWallet(wallet);

        // 4. 반려동물 품종 조회
        Breed breed = breedService.getBreedById(request.getBreedId());
        pet.setBreed(breed);

        // 반려동물 저장
        return petService.savePetInfo(pet);
    }

    /**
     * 특정 회원 지갑의 모든 반려동물 목록을 조회합니다.
     * @param ownerId 현재 로그인한 회원 계정 ID
     * @return 조회된 반려동물 목록
     */
    public List<PetInfoResponse> getPetInfoListByWalletId(Integer ownerId, Integer walletId) { //TODO 트랜잭션 readOnly 속성 같아 보입니다!
        Wallet wallet = walletOwnerService.findWalletOwner(ownerId, walletId).getWallet();

        List<PetInfoResponse> petInfos = petService.findPetsByWalletId(wallet.getId());
        petInfos.forEach(pet -> pet.setImage(s3Service.getImage(pet.getId(), RelatedType.PET)));

        return petInfos;
    }


    /**
     * 보호자 회원의 ID 를 통해 디지털 지갑을 찾고, 지갑 정보를 반환합니다.
     * 지갑이 없다면 빈 리스트를 반환합니다.
     *
     * @param ownerId 보호자 회원의 ID
     * @return 디지털 지갑 정보 목록
     */
    @Transactional(readOnly = true)
    public List<WalletShortInfoResponse> getWalletInfoByOwnerId(Integer ownerId) {
        return walletOwnerService.getWalletShortInfoByOwnerId(ownerId);
    }

    /**
     * 지갑 ID 로 특정 지갑의 정보를 조회합니다.
     * @param walletId 조회할 지갑 ID
     * @return 조회된 지갑 상세 정보
     */
    public WalletInfoResponse getWalletInfoByWalletId(Integer ownerId, Integer walletId) {
        // 1. 지갑 연결 조회
        Wallet wallet = walletOwnerService.findWalletOwner(ownerId, walletId).getWallet();

        // 4. 특정 지갑에 연결된 모든 보호자 조회
        List<Owner> owners = walletOwnerService.getOwnersByWalletId(walletId);

        // 5. Owner -> OwnerShortInfoResponse 변환
        List<OwnerShortInfoResponse> ownerInfos = walletMapper.mapOwnersToOwnerShortInfos(owners);

        List<PetInfoResponse> petInfos = getPetInfoListByWalletId(ownerId, walletId);

        // 6. 변환된 데이터를 사용해 WalletInfoResponse 생성 후 반환
        return new WalletInfoResponse(wallet.getId(), wallet.getDid(), wallet.getAddress(), wallet.getName(), ownerInfos, petInfos);
    }


    /**
     * 지갑을 신규 등록합니다.
     *
     * @param ownerId 등록할 지갑 주인 ID
     * @param request 등록 요청
     * @return 등록된 지갑 정보
     */
    @Transactional
    public WalletInfoResponse registerWallet(Integer ownerId, WalletRegisterRequest request) throws ApiException {
        // 1. 사용자 entity 불러오기
        Owner owner = ownerService.getOwnerById(ownerId);

        // 2. 기존 지갑 확인 또는 새 지갑 생성
        Wallet wallet = walletService.getWalletOptionalByWalletAddress(request.getAddress())
                .orElseGet(() -> walletService.saveWallet(request.toWalletEntity()));

        // 3. 관계 테이블에 지갑 - 보호자 관계 추가
        walletOwnerService.connectWalletAndOwner(owner, wallet);

        // 4. 특정 지갑에 연결된 모든 보호자 조회
        List<Owner> owners = walletOwnerService.getOwnersByWalletId(wallet.getId());

        // 5. Owner -> OwnerShortInfoResponse 변환
        List<OwnerShortInfoResponse> ownerInfos = walletMapper.mapOwnersToOwnerShortInfos(owners);

        // 7. 반려동물 목록 불러오기
        List<PetInfoResponse> petInfos = getPetInfoListByWalletId(ownerId, wallet.getId());

        // 6. 변환된 데이터를 사용해 WalletInfoResponse 생성 후 반환
<<<<<<< HEAD
        return new WalletInfoResponse(wallet.getId(), wallet.getDid(), wallet.getAddress(), wallet.getName(), ownerInfos, petInfos);
=======
        return new WalletInfoResponse(wallet.getId(), wallet.getDid(), wallet.getAddress(), wallet.getName(), ownerInfos); //TODO 여긴 mapper 를 사용하지 않은 이유가 있을까요?
>>>>>>> 6d13dc94
    }


    /**
     * 사용자의 지갑 정보를 업데이트합니다.
     * @param ownerId 업데이트 시도한 보호자 ID
     * @param walletId 업데이트할 지갑 ID
     * @param request 업데이트 요청
     * @return 업데이트된 지갑 정보
     */
    public WalletInfoResponse updateWallet(Integer ownerId, Integer walletId, WalletUpdateRequest request) {
        Wallet wallet = walletOwnerService.findWalletOwner(ownerId, walletId).getWallet();

        if(!Objects.isNull(request.getDid())) wallet.setDid(request.getDid());
        if(!Objects.isNull(request.getPublicKey())) wallet.setPublicKey(request.getPublicKey());
        if(!Objects.isNull(request.getPrivateKey())) wallet.setPrivateKey(request.getPrivateKey());
        if(!Objects.isNull(request.getName())) wallet.setAddress(request.getName());

        List<Owner> owners = walletOwnerService.getOwnersByWalletId(walletId);
        Wallet updateWallet = walletService.saveWallet(wallet);

        List<OwnerShortInfoResponse> ownerInfos = walletMapper.mapOwnersToOwnerShortInfos(owners);

        List<PetInfoResponse> petInfos = getPetInfoListByWalletId(ownerId, walletId);

        return new WalletInfoResponse(updateWallet.getId(), updateWallet.getDid(), updateWallet.getAddress(), wallet.getName(), ownerInfos, petInfos);
    }

    /**
     * 사용자와 지갑 사이의 연결을 끊습니다.
     * @param ownerId 삭제 요청한 사용자 ID
     * @param walletId 삭제할 지갑 ID
     */
    public void deleteWalletByWalletId(Integer ownerId, Integer walletId) {
        walletOwnerService.disconnectWalletAndOwner(ownerId, walletId);
    }


}
<|MERGE_RESOLUTION|>--- conflicted
+++ resolved
@@ -8,7 +8,6 @@
 import com.be.KKUKKKUK.domain.pet.dto.request.PetRegisterRequest;
 import com.be.KKUKKKUK.domain.pet.dto.response.PetInfoResponse;
 import com.be.KKUKKKUK.domain.pet.entity.Pet;
-import com.be.KKUKKKUK.domain.pet.service.PetComplexService;
 import com.be.KKUKKKUK.domain.pet.service.PetService;
 import com.be.KKUKKKUK.domain.s3.service.S3Service;
 import com.be.KKUKKKUK.domain.wallet.dto.mapper.WalletMapper;
@@ -41,6 +40,7 @@
  * 25.03.28          haelim           지갑 여러 개 관리, WalletOwnerService 추가 <br>
  */
 
+// TODO : mapper 설정
 @Service
 @Transactional
 @RequiredArgsConstructor
@@ -83,7 +83,7 @@
      * @param ownerId 현재 로그인한 회원 계정 ID
      * @return 조회된 반려동물 목록
      */
-    public List<PetInfoResponse> getPetInfoListByWalletId(Integer ownerId, Integer walletId) { //TODO 트랜잭션 readOnly 속성 같아 보입니다!
+    public List<PetInfoResponse> getPetInfoListByWalletId(Integer ownerId, Integer walletId) {
         Wallet wallet = walletOwnerService.findWalletOwner(ownerId, walletId).getWallet();
 
         List<PetInfoResponse> petInfos = petService.findPetsByWalletId(wallet.getId());
@@ -156,11 +156,7 @@
         List<PetInfoResponse> petInfos = getPetInfoListByWalletId(ownerId, wallet.getId());
 
         // 6. 변환된 데이터를 사용해 WalletInfoResponse 생성 후 반환
-<<<<<<< HEAD
         return new WalletInfoResponse(wallet.getId(), wallet.getDid(), wallet.getAddress(), wallet.getName(), ownerInfos, petInfos);
-=======
-        return new WalletInfoResponse(wallet.getId(), wallet.getDid(), wallet.getAddress(), wallet.getName(), ownerInfos); //TODO 여긴 mapper 를 사용하지 않은 이유가 있을까요?
->>>>>>> 6d13dc94
     }
 
 
@@ -198,5 +194,4 @@
         walletOwnerService.disconnectWalletAndOwner(ownerId, walletId);
     }
 
-
 }
